const cosmiconfig = require('cosmiconfig');
import { readSync, readFileSync } from 'fs';
import path from 'path';
import { sync as globSync, hasMagic as globHasMagic } from 'glob';

import { SourceMap } from './source_map.js';
import JSONFormatter from './formatters/json_formatter.js';
import TextFormatter from './formatters/text_formatter.js';

export class Configuration {
  /*
    options:
      - configDirectory: path to begin searching for config files
      - format: (required) `text` | `json`
      - rules: [string array] whitelist rules
      - schemaPaths: [string array] file(s) to read schema from
      - customRulePaths: [string array] path to additional custom rules to be loaded
      - stdin: [boolean] pass schema via stdin?
  */
  constructor(options = {}, stdinFd = null) {
    const defaultOptions = { format: 'text', customRulePaths: [] };
    const configOptions = loadOptionsFromConfig(options.configDirectory);

    // TODO Get configs from .graphqlconfig file

    this.options = Object.assign({}, defaultOptions, configOptions, options);
    this.stdinFd = stdinFd;
    this.schema = null;
    this.sourceMap = null;
    this.rules = null;
    this.rulePaths = this.options.customRulePaths.concat(
      path.join(__dirname, 'rules/*.js')
    );
  }

  getSchema() {
    if (this.schema) {
      return this.schema;
    }

    if (this.options.stdin) {
      this.schema = getSchemaFromFileDescriptor(this.stdinFd);
      this.sourceMap = new SourceMap({ stdin: this.schema });
    } else if (this.options.schemaPaths) {
      const expandedPaths = expandPaths(this.options.schemaPaths);
      const segments = getSchemaSegmentsFromFiles(expandedPaths);
      if (Object.keys(segments).length === 0) {
        return null;
      }
      this.sourceMap = new SourceMap(segments);
      this.schema = this.sourceMap.getCombinedSource();
    }

    return this.schema;
  }

  getSchemaSourceMap() {
    if (!this.sourceMap) {
      this.getSchema();
    }

    return this.sourceMap;
  }

  getFormatter() {
    switch (this.options.format) {
      case 'json':
        return JSONFormatter;
      case 'text':
        return TextFormatter;
    }
  }

  getRules() {
    let rules = this.getAllRules();
    let specifiedRules;
    if (this.options.rules && this.options.rules.length > 0) {
      specifiedRules = this.options.rules.map(toUpperCamelCase);
      rules = this.getAllRules().filter(rule => {
        return specifiedRules.indexOf(rule.name) >= 0;
      });
    }

    // DEPRECATED - This code should be removed in v1.0.0.
    if (this.options.only && this.options.only.length > 0) {
      specifiedRules = this.options.only.map(toUpperCamelCase);
      rules = this.getAllRules().filter(rule => {
        return specifiedRules.indexOf(rule.name) >= 0;
      });
    }

    // DEPRECATED - This code should be removed in v1.0.0.
    if (this.options.except && this.options.except.length > 0) {
      specifiedRules = this.options.except.map(toUpperCamelCase);
      rules = this.getAllRules().filter(rule => {
        return specifiedRules.indexOf(rule.name) == -1;
      });
    }

    return rules;
  }

  getAllRules() {
    if (this.rules !== null) {
      return this.rules;
    }

    let expandedPaths = expandPaths(this.rulePaths);
    this.rules = [];
    expandedPaths.map(rulePath => {
<<<<<<< HEAD
      var ruleMap = require(rulePath);
      var rule = Object.keys(ruleMap).map(k => ruleMap[k]);
=======
      let rule = Object.values(require(rulePath));
>>>>>>> 501391bf

      if (rule) {
        this.rules = this.rules.concat(rule);
      }
    });

    return this.rules;
  }

  validate() {
    const issues = [];

    const ruleNames = this.getAllRules().map(rule => rule.name);
    let misConfiguredRuleNames = []
      .concat(
        this.options.only || [],
        this.options.except || [],
        this.options.rules || []
      )
      .map(toUpperCamelCase)
      .filter(name => ruleNames.indexOf(name) == -1);

    if (this.getFormatter() == null) {
      issues.push({
        message: `The output format '${this.options.format}' is invalid`,
        field: 'format',
        type: 'error',
      });
    }

    if (misConfiguredRuleNames.length > 0) {
      issues.push({
        message: `The following rule(s) are invalid: ${misConfiguredRuleNames.join(
          ', '
        )}`,
        field: 'rules',
        type: 'warning',
      });
    }

    return issues;
  }
}

function loadOptionsFromConfig(configDirectory) {
  const searchPath = configDirectory || './';

  const cosmic = cosmiconfig('graphql-schema-linter', {
    cache: false,
    sync: true,
  }).load(searchPath);

  if (cosmic) {
    return {
      rules: cosmic.config.rules,
      customRulePaths: cosmic.config.customRulePaths || [],
    };
  } else {
    return {};
  }
}

function getSchemaFromFileDescriptor(fd) {
  let b = new Buffer(1024);
  let data = '';

  while (true) {
    let n = readSync(fd, b, 0, b.length);
    if (!n) {
      break;
    }
    data += b.toString('utf8', 0, n);
  }

  return data;
}

function getSchemaFromFile(path) {
  try {
    return readFileSync(path).toString('utf8');
  } catch (e) {
    console.error(e.message);
  }
  return null;
}

function getSchemaSegmentsFromFiles(paths) {
  return paths.reduce((segments, path) => {
    let schema = getSchemaFromFile(path);
    if (schema) {
      segments[path] = schema;
    }
    return segments;
  }, {});
}

function expandPaths(pathOrPattern) {
  return (
    pathOrPattern
      .map(path => {
        if (globHasMagic(path)) {
          return globSync(path);
        } else {
          return path;
        }
      })
      .reduce((a, b) => {
        return a.concat(b);
      }, [])
      // Resolve paths to absolute paths so that including the same file
      // multiple times is not treated as different files
      .map(p => path.resolve(p))
  );
}

function toUpperCamelCase(string) {
  return string
    .split('-')
    .map(part => part[0].toUpperCase() + part.slice(1))
    .join('');
}<|MERGE_RESOLUTION|>--- conflicted
+++ resolved
@@ -108,12 +108,8 @@
     let expandedPaths = expandPaths(this.rulePaths);
     this.rules = [];
     expandedPaths.map(rulePath => {
-<<<<<<< HEAD
-      var ruleMap = require(rulePath);
-      var rule = Object.keys(ruleMap).map(k => ruleMap[k]);
-=======
-      let rule = Object.values(require(rulePath));
->>>>>>> 501391bf
+      let ruleMap = require(rulePath);
+      let rule = Object.keys(ruleMap).map(k => ruleMap[k]);
 
       if (rule) {
         this.rules = this.rules.concat(rule);
